import abc
import os

from typing import Union
from sqlitedict import SqliteDict
import json
import hashlib

from tqdm import tqdm

from lm_eval import utils
from lm_eval.logger import eval_logger


class LM(abc.ABC):
    def __init__(self):
        """Defines the interface that should be implemented by all LM subclasses.
        LMs are assumed to take text (strings) as input and yield strings as output
        (inputs/outputs should be tokenization-agnostic.)

        """
<<<<<<< HEAD
        # set rank and world size to a single process, by default.
        self._rank = 0
        self._world_size = 1
=======
        self.cache_hook = CacheHook(None)
>>>>>>> ef4a26f6

    @abc.abstractmethod
    def loglikelihood(self, requests):
        """Compute log-likelihood of generating a continuation from a context.
        Downstream tasks should attempt to use loglikelihood instead of other
        LM calls whenever possible.

        :param requests: list
            A list of pairs (context, continuation)
            context: str
                Context string. Implementations of LM must be able to handle an
                empty context string.
            continuation: str
                The continuation over which log likelihood will be calculated. If
                there is a word boundary, the space should be in the continuation.
                For example, context="hello" continuation=" world" is correct.
        :return: list
            A list of pairs (logprob, isgreedy)
            logprob: float
                The log probability of `continuation`
            isgreedy:
                Whether `continuation` would be generated by greedy sampling from `context`
        """
        pass

    @abc.abstractmethod
    def loglikelihood_rolling(self, requests):
        """Compute full log-likelihood of a string, with no truncation, for perplexity computation
        - We will use the full max context length of the model.
        - For inputs that exceed the max context length, we divide the tokenized string into chunks of up to
        the max context length.
        - IMPORTANT: Each document's loglikelihood/perplexity is computed *separately*, unlike other implementations
          which may simply concatenate multiple documents together.
        - IMPORTANT: We maximize the amount of context for each prediction. Specifically, for inputs that we break into
          multiple chunks, the last input will still a full-sized context.
          Example:
            Input tokens: [ 0 1 2 3 4 5 6 7 8 9 ]
            Prefix: EOT
            Max context length: 4
            Resulting input/prediction pairs:

                INPUT:  EOT   0   1   2
                PRED:     0   1   2   3

                INPUT:    3   4   5   6
                PRED:     4   5   6   7

                INPUT:    5   6   7   8
                PRED:             8   9

          Observe that:
            1. Each token is predicted exactly once
            2. For the last pair, we provide the full context, but only score the last two tokens

        :param requests: list
            A list of strings
            string: str
                String for which we are computing per-token loglikelihood
        :return: list
            A list of pairs (logprob, isgreedy)
            logprob: float
                The log probability of `continuation`
            isgreedy:
                Whether `continuation` would be generated by greedy sampling from `context`
        """
        pass

    # TODO: Add an optional max length
    @abc.abstractmethod
    def greedy_until(self, requests):
        """Generate greedily until a stopping sequence

        :param requests: list
            A list of pairs (context, until)
            context: str
                Context string
            until: [str]
                The string sequences to generate until. These string sequences
                may each span across multiple tokens, or may be part of one token.
        :return: list
            A list of strings continuation
            continuation: str
                The generated continuation.
        """
        pass

    @classmethod
    def create_from_arg_string(cls, arg_string, additional_config=None):
        additional_config = {} if additional_config is None else additional_config
        args = utils.simple_parse_args_string(arg_string)
        args2 = {k: v for k, v in additional_config.items() if v is not None}
        return cls(**args, **args2)

    @property
    def rank(self):
        # used in the case of parallelism. Hardcoded to
        # ensure no errors arise using API models which do
        # not support multi-device parallelism nor expect it.
        return self._rank

    @property
    def world_size(self):
        # used in the case of parallelism. Hardcoded to
        # ensure no errors arise using API models which do
        # not support multi-device parallelism nor expect it.
<<<<<<< HEAD
        return self._world_size
=======
        return 1

    def set_cache_hook(self, cache_hook):
        self.cache_hook = cache_hook


### SQLite-based caching of LM responses
def hash_args(attr, args):
    dat = json.dumps([attr] + list(args))
    return hashlib.sha256(dat.encode("utf-8")).hexdigest()


class CacheHook:
    def __init__(self, cachinglm):
        if cachinglm is None:
            self.dbdict = None
            return

        self.dbdict = cachinglm.dbdict

    def add_partial(self, attr, req, res):
        if self.dbdict is None:
            return
        hsh = hash_args(attr, req)
        self.dbdict[hsh] = res


class CachingLM:
    def __init__(self, lm, cache_db):
        """LM wrapper that returns cached results if they exist, and uses the underlying LM if not.

        :param lm: LM
            Underlying LM
        :param cache_db: str
            Path to cache db
        """
        self.lm = lm
        self.cache_db = cache_db
        if os.path.dirname(cache_db):
            os.makedirs(os.path.dirname(cache_db), exist_ok=True)
        self.dbdict = SqliteDict(cache_db, autocommit=True)

        # add hook to lm
        lm.set_cache_hook(self.get_cache_hook())

    def __getattr__(self, attr):
        lm_attr = getattr(self.lm, attr)
        if not callable(lm_attr):
            return lm_attr

        def fn(requests):
            res = []
            remaining_reqs = []
            warned = False
            # figure out which ones are cached and which ones are new
            eval_logger.info(
                f"Loading '{attr}' responses from cache '{self.cache_db}' where possible..."
            )
            for req in tqdm(requests):
                hsh = hash_args(attr, req.args)
                if attr == "greedy_until" and req.args[1].get("do_sample", False):
                    # when we are doing non-greedy generation, don't use the cache
                    # (else every "randomly sampled" generation would be identical for repeats > 1).
                    if not warned:
                        eval_logger.warning(
                            f"Arguments to lm.greedy_until() '{req.args[1]}' include non-deterministic sampling. Caching will not be performed for such requests."
                        )
                        warned = True
                    res.append(None)
                    remaining_reqs.append(req)
                elif hsh in self.dbdict:
                    ob = self.dbdict[hsh]

                    assert ob is not None

                    res.append(ob)
                else:
                    res.append(None)
                    remaining_reqs.append(req)

            # actually run the LM on the requests that do not have cached results
            rem_res = getattr(self.lm, attr)(remaining_reqs)

            # stick the new ones back into the list and also cache any of the new ones
            resptr = 0
            for req, r in zip(remaining_reqs, rem_res):
                while res[resptr] is not None:
                    resptr += 1

                res[resptr] = r

                # caching
                hsh = hash_args(attr, req.args)
                self.dbdict[hsh] = r
            self.dbdict.commit()

            return res

        return fn

    def get_cache_hook(self):
        return CacheHook(self)
>>>>>>> ef4a26f6
<|MERGE_RESOLUTION|>--- conflicted
+++ resolved
@@ -19,13 +19,10 @@
         (inputs/outputs should be tokenization-agnostic.)
 
         """
-<<<<<<< HEAD
         # set rank and world size to a single process, by default.
         self._rank = 0
         self._world_size = 1
-=======
         self.cache_hook = CacheHook(None)
->>>>>>> ef4a26f6
 
     @abc.abstractmethod
     def loglikelihood(self, requests):
@@ -131,10 +128,7 @@
         # used in the case of parallelism. Hardcoded to
         # ensure no errors arise using API models which do
         # not support multi-device parallelism nor expect it.
-<<<<<<< HEAD
         return self._world_size
-=======
-        return 1
 
     def set_cache_hook(self, cache_hook):
         self.cache_hook = cache_hook
@@ -235,5 +229,4 @@
         return fn
 
     def get_cache_hook(self):
-        return CacheHook(self)
->>>>>>> ef4a26f6
+        return CacheHook(self)